# gnn-mpt
IBRE 2025 hackaton


## Installation
conda create -n unipmt python=3.11 -y
<<<<<<< HEAD
pip install -r

=======

pip install torch torchvision --index-url https://download.pytorch.org/whl/cu126

pip install -r requirements.txt
>>>>>>> 2d769567
<|MERGE_RESOLUTION|>--- conflicted
+++ resolved
@@ -4,12 +4,4 @@
 
 ## Installation
 conda create -n unipmt python=3.11 -y
-<<<<<<< HEAD
-pip install -r
-
-=======
-
-pip install torch torchvision --index-url https://download.pytorch.org/whl/cu126
-
-pip install -r requirements.txt
->>>>>>> 2d769567
+pip install -r